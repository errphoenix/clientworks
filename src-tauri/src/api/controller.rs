--- conflicted
+++ resolved
@@ -10,7 +10,6 @@
 use tauri::async_runtime::handle;
 use tauri::State;
 use uuid::Uuid;
-<<<<<<< HEAD
 use crate::{
     AppState,
     api::{
@@ -26,17 +25,6 @@
 use crate::api::client::AuthType;
 use crate::client::{AuthProtocol, ClientController};
 use crate::client::auth::MinecraftProfile;
-=======
-use crate::{AppState, api::{
-    ApiContext,
-    client::ClientConnection
-}, client::{
-    Version,
-    ClientInstance,
-    hooks::Payload
-}, client};
-
->>>>>>> 3c3567e6
 // Where present, the ID and KEY parameters represent the UUID of the client and controller, respectively.
 
 #[tauri::command]
